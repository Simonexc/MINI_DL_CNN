import shutil

from torch.nn import functional as F
import torch
import numpy as np
from torch import nn
from torchvision.models import (resnet50, vgg19, densenet121)
import lightning.pytorch as pl
import torchmetrics
import torchvision
from settings import CLASS_NAMES
import wandb
import os
import uuid


class ConstructModelMixin:
    config: wandb.sdk.wandb_config.Config

    def _construct_model(self, model_data: list[dict]):
        model = nn.Sequential()
        for layer in model_data:
            name = layer["name"]
            del layer["name"]
            getattr(self, f"_add_{name}")(model, **layer)

        return model

    def _add_conv(
            self,
            model: nn.Sequential,
            in_channels: int,
            out_channels: int,
            kernel_size: int,
            stride: int,
            padding: int,
            add_activation: bool = True,
            add_batch_norm: bool = True,
    ):
        conv_layer = nn.Sequential(nn.Conv2d(
            in_channels=in_channels,
            out_channels=out_channels,
            kernel_size=kernel_size,
            stride=stride,
            padding=padding,
        ))
        if self.config.batch_norm and add_batch_norm:
            conv_layer.append(nn.BatchNorm2d(out_channels))
        if add_activation:
            self._add_activation(conv_layer)

        model.append(conv_layer)

    def _add_max_pool(self, model: nn.Sequential, kernel_size: int):
        model.append(nn.MaxPool2d(kernel_size=kernel_size, stride=kernel_size))

    def _add_avg_pool(self, model: nn.Sequential, kernel_size: int):
        model.append(nn.AvgPool2d(kernel_size=kernel_size))

    def _add_dropout(self, model: nn.Sequential):
        model.append(nn.Dropout(self.config.dropout))

    def _add_activation(self, model: nn.Sequential):
        model.append(getattr(nn, self.config.activation)())

    def _add_flatten(self, model: nn.Sequential):
        model.append(nn.Flatten())

    def _add_fc(
            self,
            model: nn.Sequential,
            in_features: int,
            out_features: int,
            add_activation: bool = True,
            add_batch_norm: bool = False,
    ):
        fc = nn.Sequential(nn.Linear(in_features, out_features))
        if self.config.batch_norm and add_batch_norm:
            fc.append(nn.BatchNorm1d(out_features))
        if add_activation:
            self._add_activation(fc)
        model.append(fc)

<<<<<<< HEAD

class ResidualBlock(nn.Module, ConstructModelMixin):
    def __init__(
            self,
            config: wandb.sdk.wandb_config.Config,
            main_path_model: list[dict],
            shortcut_path_model: list[dict],
    ):
        super().__init__()
        self.config = config

        self.main_path = self._construct_model(main_path_model)
        self.shortcut_path = self._construct_model(shortcut_path_model)

    def forward(self, x):
        main_path = self.main_path(x)
        shortcut_path = self.shortcut_path(x)
        return main_path + shortcut_path


class NetBase(pl.LightningModule):
    model: nn.Module

    def __init__(self, config, save_onnx: bool = True, upload_checkpoints: bool = True):
        super().__init__()

        self.config = config
        self.is_validating_best_model = False
        self.save_onnx = save_onnx
        self.upload_checkpoints = upload_checkpoints

        # Metrics
        self.test_probabilities = []
        self.test_true_values = []
        self.valid_losses = []

        self.train_acc = torchmetrics.Accuracy(
            task="multiclass",
            num_classes=config.num_classes,
            average="weighted",
        )
        self.valid_acc = torchmetrics.Accuracy(
            task="multiclass",
            num_classes=config.num_classes,
            average="weighted",
        )
        self.test_acc = torchmetrics.Accuracy(
            task="multiclass",
            num_classes=config.num_classes,
            average="weighted",
        )
        self.train_prec = torchmetrics.Precision(
            task="multiclass", num_classes=config.num_classes, average="weighted"
        )
        self.valid_prec = torchmetrics.Precision(
            task="multiclass", num_classes=config.num_classes, average="weighted"
        )
        self.test_prec = torchmetrics.Precision(
            task="multiclass", num_classes=config.num_classes, average="weighted"
        )
        self.train_recall = torchmetrics.Recall(
            task="multiclass", num_classes=config.num_classes, average="weighted"
        )
        self.test_recall = torchmetrics.Recall(
            task="multiclass", num_classes=config.num_classes, average="weighted"
        )
        self.valid_recall = torchmetrics.Recall(
            task="multiclass", num_classes=config.num_classes, average="weighted"
        )
        self.train_f1score = torchmetrics.F1Score(
            task="multiclass", num_classes=config.num_classes, average="weighted"
        )
        self.test_f1score = torchmetrics.F1Score(
            task="multiclass", num_classes=config.num_classes, average="weighted"
        )
        self.valid_f1score = torchmetrics.F1Score(
            task="multiclass", num_classes=config.num_classes, average="weighted"
        )

        self.best_model_name = ""
        self.lowest_valid_loss = float("inf")

        self.run_dir = f"runs_{uuid.uuid4().hex}"
        if os.path.exists(self.run_dir):
            shutil.rmtree(self.run_dir)
        os.mkdir(self.run_dir)
=======
    def _add_resnet50(self, model: nn.Sequential):
        resnet = resnet50(pretrained=True)
        for param in resnet.parameters():  # freeze all conv layers
            param.requires_grad = False
        for param in resnet.fc.parameters():  # unfreeze classifier
            param.requires_grad = True
        resnet.fc = nn.Linear(in_features=resnet.fc.in_features,
                              out_features=self.config.num_classes, bias=True)
        model.append(resnet)

    def _add_vgg19(self, model: nn.Sequential):
        vgg = vgg19(pretrained=True)
        for param in vgg.parameters():  # freeze all conv layers
            param.requires_grad = False
        for param in vgg.fc.parameters():  # unfreeze classifier
            param.requires_grad = True
        vgg.classifier._modules['6'] = nn.Linear(in_features=4096,
                                                 out_features=self.config.num_classes,
                                                 bias=True)
        model.append(vgg)

    def _add_densenet121(self, model: nn.Sequential):
        densenet = densenet121(pretrained=True)
        for param in densenet.parameters():  # freeze all conv layers
            param.requires_grad = False
        for param in densenet.classifier.parameters():  # unfreeze classifier
            param.requires_grad = True
        densenet.classifier = nn.Linear(in_features=1024,
                                        out_features=self.config.num_classes,
                                        bias=True)
        model.append(densenet)
>>>>>>> fda9967e

    def _save_model(self, filename):
        dummy_input = torch.zeros([1] + self.config.input_size,
                                  device=self.device)
        full_filename = f"{filename}_{self.config.model_name}"
        artifact = wandb.Artifact(name=full_filename, type="model",
                                  metadata={"epoch": self.current_epoch})

        if self.save_onnx:
            with artifact.new_file(full_filename + ".onnx", mode="wb") as file:
                torch.onnx.export(self, dummy_input, file)
        with artifact.new_file(full_filename + ".pth", mode="wb") as file:
            torch.save(self.state_dict(), file)

        return self.logger.experiment.log_artifact(artifact)

    def _save_locally(self):
        path = os.path.join(self.run_dir, f"epoch_{self.current_epoch}.pth")
        torch.save(self.state_dict(), path)

        return path

    def load_local(self, model_path: str):
        self.load_state_dict(torch.load(model_path))

    def load_model(self, model_name: str):
        artifact = self.logger.use_artifact(model_name)
        model_file_name = model_name[:model_name.rfind(":")] + ".pth"
        model_path = artifact.download(path_prefix=model_file_name)

        self.load_local(os.path.join(model_path, model_file_name))

    def load_best_model(self):
        self.load_local(self.best_model_name)

    def forward(self, x):
        x = self.model(x)

        return x

    def loss(self, x, y):
        logits = self(x)  # calls forward
        loss = F.cross_entropy(logits, y)

        return logits, loss

    def on_test_epoch_start(self):
        self.test_probabilities = []
        self.test_true_values = []

    def on_validation_epoch_start(self):
        self.valid_losses = []

    def training_step(self, batch, batch_idx):
        xs, ys = batch
        preds, loss = self.loss(xs, ys)
        preds = torch.argmax(preds, 1)
        if self.config.cutmix_add != "none":
            ys = torch.argmax(ys, 1)

        # logging metrics we calculated by hand
        self.log('train/loss', loss, on_epoch=True, on_step=True)
        # logging a pl.Metric
        self.train_acc(preds, ys)
        self.log('train/accuracy', self.train_acc, on_epoch=True, on_step=True)
        self.train_prec(preds, ys)
        self.log("train/precision", self.train_prec, on_epoch=True, on_step=True)
        self.train_recall(preds, ys)
        self.log("train/recall", self.train_recall, on_epoch=True, on_step=True)
        self.train_f1score(preds, ys)
        self.log("train/f1_score", self.train_f1score, on_epoch=True, on_step=True)
        self.log("train/epoch", self.current_epoch)

        return loss

    def test_step(self, batch, batch_idx):
        xs, ys = batch
        logits, loss = self.loss(xs, ys)
        preds = torch.argmax(logits, 1)

        self.log("test/loss", loss, on_step=False, on_epoch=True)
        self.test_acc(preds, ys)
        self.log("test/accuracy", self.test_acc, on_step=False, on_epoch=True)
        self.test_prec(preds, ys)
        self.log("test/precision", self.test_prec, on_epoch=True, on_step=False)
        self.test_recall(preds, ys)
        self.log("test/recall", self.test_recall, on_epoch=True, on_step=False)
        self.test_f1score(preds, ys)
        self.log("test/f1_score", self.test_f1score, on_epoch=True, on_step=False)

        self.test_probabilities.append(torch.exp(logits))
        self.test_true_values.append(ys)

    def validation_step(self, batch, batch_idx):
        xs, ys = batch
        logits, loss = self.loss(xs, ys)
        preds = torch.argmax(logits, 1)
        self.valid_losses.append(loss.cpu())

        suffix = ""
        if self.is_validating_best_model:
            suffix = "_best"

        self.log(f"valid{suffix}/loss", loss, on_epoch=True, on_step=False)
        self.valid_acc(preds, ys)
        self.log(f'valid{suffix}/accuracy', self.valid_acc, on_epoch=True, on_step=False)
        self.valid_prec(preds, ys)
        self.log(f"valid{suffix}/precision", self.valid_prec, on_epoch=True, on_step=False)
        self.valid_recall(preds, ys)
        self.log(f"valid{suffix}/recall", self.valid_recall, on_epoch=True, on_step=False)
        self.valid_f1score(preds, ys)
        self.log(f"valid{suffix}/f1_score", self.valid_f1score, on_epoch=True, on_step=False)
        self.log(f"valid{suffix}/epoch", self.current_epoch)

        return logits

    def on_test_epoch_end(self):
        self._save_model("final")

        flattened_probabilities = torch.flatten(
            torch.cat(self.test_probabilities)).view(-1, self.config.num_classes).to(
            "cpu")
        flattened_true_values = torch.flatten(torch.cat(self.test_true_values)).to(
            "cpu")
        self.logger.experiment.log(
            {"test/roc": wandb.plot.roc_curve(flattened_true_values,
                                               flattened_probabilities, labels=getattr(self.config, "classes", None) or CLASS_NAMES)}
        )
        #self.logger.experiment.log(
        #   {"test/confusion_matrix": wandb.sklearn.plot_confusion_matrix(flattened_true_values.numpy().tolist(), torch.argmax(flattened_probabilities, dim=1).numpy().tolist(), CLASS_NAMES)}
        #)
        self.logger.experiment.log(
            {"test/confusion_matrix": wandb.plot.confusion_matrix(probs=flattened_probabilities, y_true=flattened_true_values.numpy().tolist(), class_names=getattr(self.config, "classes", None) or CLASS_NAMES)}
        )

    def on_validation_epoch_end(self):
        if self.is_validating_best_model:
            return
        if self.upload_checkpoints:
            artifact = self._save_model("checkpoint")
        path = self._save_locally()

        avg_loss = np.mean(self.valid_losses)
        if avg_loss < self.lowest_valid_loss:
            self.lowest_valid_loss = avg_loss
            self.best_model_name = path

    def configure_optimizers(self):
        kwargs = dict()
        if self.config.optimizer == "Adam":
            kwargs["betas"] = (self.config.beta1, self.config.beta2)
        else:
            kwargs["momentum"] = self.config.beta1
        return getattr(torch.optim, self.config.optimizer)(
            self.parameters(),
            lr=self.config.learning_rate,
            weight_decay=self.config.l2_penalty,
            **kwargs
        )


class Net(NetBase, ConstructModelMixin):
    def __init__(self, config):
        super().__init__(config, upload_checkpoints=False)

        self.model = self._construct_model(config.model)

    def _add_res_block(
            self,
            model: nn.Sequential,
            main_path_model: list[dict],
            shortcut_path_model: list[dict],
            add_activation: bool = True,
            add_batch_norm: bool = True,
    ):
        res_block = nn.Sequential(
            ResidualBlock(self.config, main_path_model, shortcut_path_model)
        )
        if add_activation and shortcut_path_model:
            self._add_activation(res_block)
        if self.config.batch_norm and add_batch_norm and shortcut_path_model:
            res_block.append(nn.BatchNorm2d(shortcut_path_model[-1]["out_channels"]))
        model.append(res_block)


class ResNet(NetBase):
    def __init__(self, config):
        super().__init__(config)

        self.model = torchvision.models.resnet50(weights=torchvision.models.ResNet50_Weights.DEFAULT)
        for param in self.model.parameters():
            param.requires_grad = False
        self.model.fc = nn.Linear(
            2048, config.num_classes
        )


class VGG(NetBase):
    def __init__(self, config):
        super().__init__(config, save_onnx=False, upload_checkpoints=False)

        self.model = torchvision.models.vgg19(weights=torchvision.models.VGG19_Weights.DEFAULT)
        for param in self.model.parameters():
            param.requires_grad = False
        for param in self.model.classifier.parameters():
            param.requires_grad = True
        self.model.classifier[6] = nn.Linear(
            4096, config.num_classes
        )


class VGG16(NetBase):
    def __init__(self, config):
        super().__init__(config, save_onnx=False, upload_checkpoints=False)

        self.model = torchvision.models.vgg16(weights=torchvision.models.VGG16_Weights.DEFAULT)
        for param in self.model.parameters():
            param.requires_grad = False
        for param in self.model.classifier.parameters():
            param.requires_grad = True
        self.model.classifier[6] = nn.Linear(
            4096, config.num_classes
        )


class DenseNet(NetBase):
    def __init__(self, config):
        super().__init__(config, save_onnx=False, upload_checkpoints=False)

        self.model = torchvision.models.densenet121(weights=torchvision.models.DenseNet121_Weights.DEFAULT)
        for param in self.model.parameters():
            param.requires_grad = False
        self.model.classifier = nn.Linear(
            1024, config.num_classes
        )


class Ensemble(NetBase, ConstructModelMixin):
    def __init__(self, config, models):
        super().__init__(config, save_onnx=False, upload_checkpoints=False)

        self.model = self._construct_model(config.model)
        self.models = models

    def forward(self, x):
        outputs = [model(x) for model in self.models]
        return super().forward(torch.cat(outputs, dim=1))<|MERGE_RESOLUTION|>--- conflicted
+++ resolved
@@ -81,7 +81,6 @@
             self._add_activation(fc)
         model.append(fc)
 
-<<<<<<< HEAD
 
 class ResidualBlock(nn.Module, ConstructModelMixin):
     def __init__(
@@ -168,7 +167,7 @@
         if os.path.exists(self.run_dir):
             shutil.rmtree(self.run_dir)
         os.mkdir(self.run_dir)
-=======
+
     def _add_resnet50(self, model: nn.Sequential):
         resnet = resnet50(pretrained=True)
         for param in resnet.parameters():  # freeze all conv layers
@@ -200,7 +199,6 @@
                                         out_features=self.config.num_classes,
                                         bias=True)
         model.append(densenet)
->>>>>>> fda9967e
 
     def _save_model(self, filename):
         dummy_input = torch.zeros([1] + self.config.input_size,
